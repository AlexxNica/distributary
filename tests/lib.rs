--- conflicted
+++ resolved
@@ -10,23 +10,16 @@
 
 #[test]
 fn it_works() {
-    use distributary::Base;
-
     // set up graph
     let mut g = distributary::Blender::new();
     let (a, b, c) = {
         let mut mig = g.start_migration();
-<<<<<<< HEAD
-        let a = mig.add_ingredient("a", &["a", "b"], Base::new(vec![0]));
-        let b = mig.add_ingredient("b", &["a", "b"], Base::new(vec![0]));
-=======
         let a = mig.add_ingredient("a",
                                    &["a", "b"],
-                                   distributary::Base::with_key(vec![0], vec![]));
+                                   distributary::Base::new(vec![]).with_key(vec![0]));
         let b = mig.add_ingredient("b",
                                    &["a", "b"],
-                                   distributary::Base::with_key(vec![0], vec![]));
->>>>>>> 4b96c7f0
+                                   distributary::Base::new(vec![]).with_key(vec![0]));
 
         let mut emits = HashMap::new();
         emits.insert(a, vec![0, 1]);
@@ -93,10 +86,14 @@
         let mut mig = g.start_migration();
         let a = mig.add_ingredient("a",
                                    &["a", "b"],
-                                   Base::new_durable(vec![0], d).delete_log_on_drop());
+                                   Base::new(vec![]).with_key(vec![0])
+                                       .with_durability(d)
+                                       .delete_log_on_drop());
         let b = mig.add_ingredient("b",
                                    &["a", "b"],
-                                   Base::new_durable(vec![0], d).delete_log_on_drop());
+                                   Base::new(vec![]).with_key(vec![0])
+                                       .with_durability(d)
+                                       .delete_log_on_drop());
 
         let mut emits = HashMap::new();
         emits.insert(a, vec![0, 1]);
@@ -163,10 +160,14 @@
         let mut mig = g.start_migration();
         let a = mig.add_ingredient("a",
                                    &["a", "b"],
-                                   Base::new_durable(vec![0], d).delete_log_on_drop());
+                                   Base::new(vec![]).with_key(vec![0])
+                                       .with_durability(d)
+                                       .delete_log_on_drop());
         let b = mig.add_ingredient("b",
                                    &["a", "b"],
-                                   Base::new_durable(vec![0], d).delete_log_on_drop());
+                                   Base::new(vec![]).with_key(vec![0])
+                                       .with_durability(d)
+                                       .delete_log_on_drop());
 
         let mut emits = HashMap::new();
         emits.insert(a, vec![0, 1]);
@@ -214,15 +215,18 @@
 
     // set up graph
     let mut g = distributary::Blender::new();
+    let d = BaseDurabilityLevel::Buffered;
     let (a, _, c) = {
         let mut mig = g.start_migration();
         let a = mig.add_ingredient("a",
                                    &["a", "b"],
-                                   Base::new_durable(vec![0], BaseDurabilityLevel::Buffered)
+                                   Base::new(vec![]).with_key(vec![0])
+                                       .with_durability(d)
                                        .delete_log_on_drop());
         let b = mig.add_ingredient("b",
                                    &["a", "b"],
-                                   Base::new_durable(vec![0], BaseDurabilityLevel::Buffered)
+                                   Base::new(vec![]).with_key(vec![0])
+                                       .with_durability(d)
                                        .delete_log_on_drop());
 
         let mut emits = HashMap::new();
@@ -413,10 +417,10 @@
         let mut mig = g.start_migration();
         let a = mig.add_ingredient("a",
                                    &["x", "y"],
-                                   distributary::Base::with_key(vec![1], vec![]));
+                                   distributary::Base::new(vec![]).with_key(vec![1]));
         let b = mig.add_ingredient("b",
                                    &["_", "x", "y"],
-                                   distributary::Base::with_key(vec![2], vec![]));
+                                   distributary::Base::new(vec![]).with_key(vec![2]));
 
         let mut emits = HashMap::new();
         emits.insert(a, vec![0, 1]);
