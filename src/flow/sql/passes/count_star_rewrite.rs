use nom_sql::{Column, FieldExpression, SqlQuery, Table};

use std::collections::HashMap;

pub trait CountStarRewrite {
    fn rewrite_count_star(self, write_schemas: &HashMap<String, Vec<String>>) -> SqlQuery;
}

impl CountStarRewrite for SqlQuery {
    fn rewrite_count_star(self, write_schemas: &HashMap<String, Vec<String>>) -> SqlQuery {
        use nom_sql::FunctionExpression::*;

        let rewrite_count_star = |mut c: Column, tables: &Vec<Table>| -> Column {
            assert!(tables.len() > 0);
            let bogo_table = tables.get(0).unwrap();
            let bogo_column = write_schemas.get(&bogo_table.name).unwrap().last().unwrap();

            let rewrite = |fe: FieldExpression| -> FieldExpression {
                match fe {
                    FieldExpression::All => {
                        FieldExpression::Seq(vec![Column {
                                                      name: bogo_column.clone(),
                                                      alias: None,
<<<<<<< HEAD
                                                      table: Some(bogo_table.name
                                                          .clone()),
=======
                                                      table: Some(bogo_table.name.clone()),
>>>>>>> 0ecd2672
                                                      function: None,
                                                  }])
                    }
                    x => x,
                }
            };
            c.function = match c.function {
                Some(f) => {
                    Some(match f {
                             Avg(fe) => Avg(rewrite(fe)),
                             Count(fe) => Count(rewrite(fe)),
                             Sum(fe) => Sum(rewrite(fe)),
                             Min(fe) => Min(rewrite(fe)),
                             Max(fe) => Max(rewrite(fe)),
                             GroupConcat(fe) => GroupConcat(rewrite(fe)),
                         })
                }
                None => None,
            };
            c
        };

        let err = "Must apply StarExpansion pass before CountStarRewrite"; // for wrapping
        match self {
            SqlQuery::Select(mut sq) => {
                // Expand within field list
                let tables = sq.tables.clone();
                sq.fields = match sq.fields {
                    FieldExpression::All => panic!(err),
                    FieldExpression::Seq(fs) => {
                        FieldExpression::Seq(fs.into_iter()
                                                 .map(|c| rewrite_count_star(c, &tables))
                                                 .collect())
                    }
                };
                // TODO: also expand function columns within WHERE clause

                SqlQuery::Select(sq)
            }
            // nothing to do for other query types, as they cannot have aliases
            x => x,
        }
    }
}

#[cfg(test)]
mod tests {
    use nom_sql::{Column, FieldExpression, SqlQuery};
    use std::collections::HashMap;
    use super::CountStarRewrite;

    #[test]
    fn it_expands_count_star() {
        use nom_sql::FunctionExpression;
        use nom_sql::parser::parse_query;

        // SELECT COUNT(*) FROM users;
        // -->
        // SELECT COUNT(users.age) FROM users;
        let q = parse_query("SELECT COUNT(*) FROM users;").unwrap();
        let mut schema = HashMap::new();
        schema.insert("users".into(),
                      vec!["id".into(), "name".into(), "age".into()]);

        let res = q.rewrite_count_star(&schema);
        match res {
            SqlQuery::Select(tq) => {
                assert_eq!(tq.fields,
                           FieldExpression::Seq(vec![Column {
                               name: String::from("anon_fn"),
                               alias: None,
                               table: None,
                               function: Some(FunctionExpression::Count(
                                   FieldExpression::Seq(vec![Column::from("users.age")]))),
                           }]));
            }
            // if we get anything other than a selection query back, something really weird is up
            _ => panic!(),
        }
    }
}<|MERGE_RESOLUTION|>--- conflicted
+++ resolved
@@ -21,12 +21,7 @@
                         FieldExpression::Seq(vec![Column {
                                                       name: bogo_column.clone(),
                                                       alias: None,
-<<<<<<< HEAD
-                                                      table: Some(bogo_table.name
-                                                          .clone()),
-=======
                                                       table: Some(bogo_table.name.clone()),
->>>>>>> 0ecd2672
                                                       function: None,
                                                   }])
                     }
